--- conflicted
+++ resolved
@@ -1,15 +1,13 @@
-<<<<<<< HEAD
 2.0.0-stable (2014-??-??)
 	* Changed: EventEmitter::listeners now returns just the callbacks for an
 	  event, and no longer returns the list by reference. The list is now
 	  automatically sorted by priority.
 	* Update: Speed improvements.
 	* Changed: Now uses psr-4 autoloading.
-=======
+
 1.0.1-stable (2014-06-12)
 	* hhvm compatible!
 	* Fixed: Issue #4. Compatiblitiy for PHP < 5.4.14.
->>>>>>> 6c370d44
 
 1.0.0-stable (2013-07-19)
 	* Added: removeListener, removeAllListeners
