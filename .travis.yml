language: php
php:
  - 5.5
  - 5.6
  - 7
  - hhvm

<<<<<<< HEAD
matrix:
  fast_finish: true
  allow_failures:
    - php: hhvm
    - php: hhvm-nightly
=======
env:
  matrix:
    - LOWEST_DEPS=""
    - LOWEST_DEPS="--prefer-lowest"

before_script:
  - composer update --prefer-source $LOWEST_DEPS

script:
  - ./bin/phpunit
  - ./bin/sabre-cs-fixer fix . --dry-run --diff

>>>>>>> e97c266f

script:
    - ./bin/phpunit
    - ./bin/sabre-cs-fixer fix . --dry-run --diff

before_script: composer install --dev

sudo: false

cache: vendor<|MERGE_RESOLUTION|>--- conflicted
+++ resolved
@@ -5,13 +5,6 @@
   - 7
   - hhvm
 
-<<<<<<< HEAD
-matrix:
-  fast_finish: true
-  allow_failures:
-    - php: hhvm
-    - php: hhvm-nightly
-=======
 env:
   matrix:
     - LOWEST_DEPS=""
@@ -24,14 +17,6 @@
   - ./bin/phpunit
   - ./bin/sabre-cs-fixer fix . --dry-run --diff
 
->>>>>>> e97c266f
-
-script:
-    - ./bin/phpunit
-    - ./bin/sabre-cs-fixer fix . --dry-run --diff
-
-before_script: composer install --dev
-
 sudo: false
 
 cache: vendor